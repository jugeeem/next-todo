--- conflicted
+++ resolved
@@ -1,25 +1,7 @@
 'use client';
 
-import {
-  Button,
-  Card,
-  CardBody,
-  Modal,
-  ModalBody,
-  ModalContent,
-  ModalFooter,
-  ModalHeader,
-  useDisclosure,
-} from '@heroui/react';
 import Link from 'next/link';
 import { useCallback, useEffect, useState } from 'react';
-<<<<<<< HEAD
-import type { PaginationInfo, UserWithStats } from './components/types';
-import { UserList } from './components/UserList';
-import { UserPagination } from './components/UserPagination';
-import { UserSearchFilter } from './components/UserSearchFilter';
-import { UserSortSelect } from './components/UserSortSelect';
-=======
 import { deleteUser, getUserInfo, getUserList, logout } from '@/lib/api';
 
 interface User {
@@ -71,7 +53,6 @@
       return 'px-2 py-1 text-xs font-semibold rounded bg-gray-100 text-gray-800';
   }
 };
->>>>>>> 65ba8278
 
 export function UserListPage() {
   const [users, setUsers] = useState<UserWithStats[]>([]);
@@ -89,11 +70,6 @@
   const [currentUserId, setCurrentUserId] = useState<string>('');
   const [hasPermission, setHasPermission] = useState<boolean>(false);
   const [isCheckingPermission, setIsCheckingPermission] = useState<boolean>(true);
-  const [userToDelete, setUserToDelete] = useState<{
-    id: string;
-    username: string;
-  } | null>(null);
-  const { isOpen, onOpen, onClose } = useDisclosure();
 
   // 権限チェック
   useEffect(() => {
@@ -135,12 +111,6 @@
     setError('');
 
     try {
-<<<<<<< HEAD
-      // クエリパラメータを構築
-      const params = new URLSearchParams({
-        page: page.toString(),
-        perPage: '10',
-=======
       const params: {
         page: number;
         perPage: number;
@@ -151,22 +121,10 @@
       } = {
         page,
         perPage: 20,
->>>>>>> 65ba8278
         sortBy,
         sortOrder,
       };
 
-<<<<<<< HEAD
-      if (searchQuery) {
-        params.append('search', searchQuery);
-      }
-
-      if (roleFilter !== 'all') {
-        params.append('role', roleFilter.toString());
-      }
-
-      const response = await fetch(`/api/users?${params.toString()}`);
-=======
       // roleFilter が 'all' でない場合のみ role パラメータを追加
       if (roleFilter !== 'all') {
         params.role = roleFilter;
@@ -178,31 +136,20 @@
       }
 
       const result = await getUserList(params);
->>>>>>> 65ba8278
 
       if (!result.success) {
         setError(result.error || 'ユーザー一覧の取得に失敗しました');
         return;
       }
 
-<<<<<<< HEAD
-      if (!response.ok) {
-        throw new Error('ユーザー一覧の取得に失敗しました');
-      }
-
-      const data = await response.json();
-=======
       const responseData = result.data;
->>>>>>> 65ba8278
-
-      // APIレスポンス構造: { data: { data: [...users], pagination: {...} } }
-      const responseData = data.data || {};
+
       setUsers(responseData.data || []);
       setPaginationInfo({
-        currentPage: responseData.pagination?.currentPage || 1,
-        totalPages: responseData.pagination?.totalPages || 1,
-        totalItems: responseData.pagination?.totalUsers || 0,
-        itemsPerPage: responseData.pagination?.perPage || 10,
+        currentPage: responseData.page,
+        totalPages: responseData.totalPages,
+        totalItems: responseData.total,
+        itemsPerPage: responseData.perPage,
       });
     } catch (err) {
       setError(err instanceof Error ? err.message : 'ユーザー一覧の取得に失敗しました');
@@ -218,39 +165,24 @@
     }
   }, [hasPermission, fetchUsers]);
 
-  // ユーザー削除確認ダイアログを開く
-  const handleDeleteUser = (userId: string, username: string) => {
-    setUserToDelete({ id: userId, username });
-    onOpen();
-  };
-
-  // ユーザー削除を実行
-  const handleConfirmDelete = async () => {
-    if (!userToDelete) return;
+  // ユーザー削除
+  const handleDeleteUser = async (userId: string, username: string) => {
+    if (!confirm(`ユーザー「${username}」を削除してもよろしいですか?`)) {
+      return;
+    }
 
     try {
-<<<<<<< HEAD
-      const response = await fetch(`/api/users/${userToDelete.id}`, {
-        method: 'DELETE',
-      });
-=======
       const result = await deleteUser(userId);
->>>>>>> 65ba8278
 
       if (!result.success) {
         setError(result.error || 'ユーザーの削除に失敗しました');
         return;
       }
 
-      // 削除成功後、一覧を再取得
+      // 一覧を再取得
       await fetchUsers();
-      onClose();
-      setUserToDelete(null);
     } catch (err) {
       setError(err instanceof Error ? err.message : 'ユーザーの削除に失敗しました');
-<<<<<<< HEAD
-      onClose();
-=======
     }
   };
 
@@ -261,7 +193,6 @@
     } catch (err) {
       console.error('Logout error:', err);
       window.location.href = '/login';
->>>>>>> 65ba8278
     }
   };
 
@@ -270,7 +201,7 @@
     return (
       <div className="min-h-screen bg-gray-100 flex items-center justify-center">
         <div className="text-center">
-          <div className="inline-block animate-spin rounded-full h-12 w-12 border-4 border-blue-500 border-t-transparent" />
+          <div className="inline-block animate-spin rounded-full h-12 w-12 border-4 border-blue-500 border-t-transparent"></div>
           <p className="mt-4 text-gray-600">権限を確認中...</p>
         </div>
       </div>
@@ -284,41 +215,153 @@
 
   return (
     <div className="min-h-screen bg-gray-100">
+      {/* ヘッダー */}
+      <header className="bg-white shadow-sm">
+        <div className="max-w-7xl mx-auto px-4 py-4 flex items-center justify-between">
+          <h1 className="text-2xl font-bold text-gray-900">Todo アプリ</h1>
+          <nav className="flex items-center gap-4">
+            <Link
+              href="/todos"
+              className="text-gray-700 hover:text-blue-500 font-medium"
+            >
+              Todo一覧
+            </Link>
+            <Link
+              href="/profile"
+              className="text-gray-700 hover:text-blue-500 font-medium"
+            >
+              プロフィール
+            </Link>
+            {currentUserRole <= 2 && (
+              <Link href="/users" className="text-blue-500 font-medium">
+                ユーザー管理
+              </Link>
+            )}
+            <button
+              type="button"
+              onClick={handleLogout}
+              className="px-4 py-2 bg-gray-200 text-gray-700 rounded-md hover:bg-gray-300 transition-colors"
+            >
+              ログアウト
+            </button>
+          </nav>
+        </div>
+      </header>
+
       <main className="max-w-7xl mx-auto px-4 py-8">
-        {/* ヘッダー */}
+        {/* ページタイトル */}
         <div className="flex items-center justify-between mb-8">
           <h2 className="text-3xl font-bold text-gray-900">ユーザー管理</h2>
-          <Button as={Link} href="/users/create" color="primary">
+          <Link
+            href="/users/create"
+            className="px-4 py-2 bg-blue-500 text-white rounded-md hover:bg-blue-600 transition-colors"
+          >
             新規ユーザー作成
-          </Button>
+          </Link>
         </div>
 
         {/* 検索・フィルター・ソート */}
-        <Card className="mb-6">
-          <CardBody className="gap-4">
-            {/* 検索・フィルター */}
-            <UserSearchFilter
-              searchQuery={searchQuery}
-              roleFilter={roleFilter}
-              onSearchChange={(query) => {
-                setSearchQuery(query);
-                setPage(1);
-              }}
-              onRoleFilterChange={(role) => {
-                setRoleFilter(role);
-                setPage(1);
-              }}
-            />
-
-            {/* ソート */}
-            <UserSortSelect
-              sortBy={sortBy}
-              sortOrder={sortOrder}
-              onSortByChange={setSortBy}
-              onSortOrderChange={setSortOrder}
-            />
-          </CardBody>
-        </Card>
+        <div className="bg-white shadow-md rounded-lg p-6 mb-8">
+          <div className="grid grid-cols-1 md:grid-cols-4 gap-4">
+            {/* 検索 */}
+            <div>
+              <label
+                htmlFor="search"
+                className="block text-sm font-medium text-gray-700 mb-1"
+              >
+                検索
+              </label>
+              <input
+                type="text"
+                id="search"
+                value={searchQuery}
+                onChange={(e) => {
+                  setSearchQuery(e.target.value);
+                  setPage(1);
+                }}
+                className="w-full px-3 py-2 border border-gray-300 rounded-md focus:outline-none focus:ring-2 focus:ring-blue-500"
+                placeholder="ユーザー名、名前で検索"
+              />
+            </div>
+
+            {/* ロールフィルター */}
+            <div>
+              <label
+                htmlFor="roleFilter"
+                className="block text-sm font-medium text-gray-700 mb-1"
+              >
+                ロールフィルター
+              </label>
+              <select
+                id="roleFilter"
+                value={roleFilter}
+                onChange={(e) => {
+                  setRoleFilter(
+                    e.target.value === 'all' ? 'all' : Number(e.target.value),
+                  );
+                  setPage(1);
+                }}
+                className="w-full px-3 py-2 border border-gray-300 rounded-md focus:outline-none focus:ring-2 focus:ring-blue-500"
+              >
+                <option value="all">すべて</option>
+                <option value={1}>ADMIN</option>
+                <option value={2}>MANAGER</option>
+                <option value={3}>USER</option>
+                <option value={4}>GUEST</option>
+              </select>
+            </div>
+
+            {/* ソート項目 */}
+            <div>
+              <label
+                htmlFor="sortBy"
+                className="block text-sm font-medium text-gray-700 mb-1"
+              >
+                並び順
+              </label>
+              <select
+                id="sortBy"
+                value={sortBy}
+                onChange={(e) =>
+                  setSortBy(
+                    e.target.value as
+                      | 'created_at'
+                      | 'username'
+                      | 'first_name'
+                      | 'last_name'
+                      | 'role',
+                  )
+                }
+                className="w-full px-3 py-2 border border-gray-300 rounded-md focus:outline-none focus:ring-2 focus:ring-blue-500"
+              >
+                <option value="created_at">作成日時</option>
+                <option value="username">ユーザー名</option>
+                <option value="first_name">名前</option>
+                <option value="last_name">姓</option>
+                <option value="role">ロール</option>
+              </select>
+            </div>
+
+            {/* ソート順 */}
+            <div>
+              <label
+                htmlFor="sortOrder"
+                className="block text-sm font-medium text-gray-700 mb-1"
+              >
+                順序
+              </label>
+              <select
+                id="sortOrder"
+                value={sortOrder}
+                onChange={(e) => setSortOrder(e.target.value as 'asc' | 'desc')}
+                className="w-full px-3 py-2 border border-gray-300 rounded-md focus:outline-none focus:ring-2 focus:ring-blue-500"
+              >
+                <option value="asc">昇順</option>
+                <option value="desc">降順</option>
+              </select>
+            </div>
+          </div>
+        </div>
 
         {/* エラー表示 */}
         {error && (
@@ -327,51 +370,116 @@
           </div>
         )}
 
+        {/* ローディング表示 */}
+        {isLoading && (
+          <div className="text-center py-8">
+            <div className="inline-block animate-spin rounded-full h-8 w-8 border-4 border-blue-500 border-t-transparent"></div>
+            <p className="mt-2 text-gray-600">読み込み中...</p>
+          </div>
+        )}
+
         {/* ユーザー一覧 */}
-        <UserList
-          users={users}
-          isLoading={isLoading}
-          currentUserRole={currentUserRole}
-          currentUserId={currentUserId}
-          onDeleteUser={handleDeleteUser}
-          paginationInfo={paginationInfo}
-        />
-
-        {/* ページネーション */}
-        {paginationInfo && paginationInfo.totalPages > 1 && (
-          <UserPagination
-            currentPage={page}
-            totalPages={paginationInfo.totalPages}
-            onPageChange={setPage}
-          />
+        {!isLoading && (
+          <>
+            <div className="bg-white shadow-md rounded-lg p-6 mb-8">
+              <h3 className="text-xl font-bold text-gray-900 mb-4">
+                ユーザー一覧
+                {paginationInfo && (
+                  <span className="text-sm font-normal text-gray-600 ml-2">
+                    （全{paginationInfo.totalItems}件）
+                  </span>
+                )}
+              </h3>
+
+              {users.length === 0 ? (
+                <p className="text-gray-500 text-center py-8">
+                  ユーザーが見つかりません
+                </p>
+              ) : (
+                <div className="space-y-3">
+                  {users.map((user) => (
+                    <div
+                      key={user.id}
+                      className="flex items-center justify-between p-4 bg-white border border-gray-200 rounded-lg hover:border-blue-300 transition-colors"
+                    >
+                      <div className="flex-1">
+                        <div className="flex items-center gap-3 mb-2">
+                          <Link
+                            href={`/users/${user.id}`}
+                            className="text-lg font-semibold text-gray-900 hover:text-blue-500"
+                          >
+                            {user.username}
+                          </Link>
+                          <span className={getRoleBadgeClass(user.role)}>
+                            {roleLabels[user.role]}
+                          </span>
+                        </div>
+
+                        {(user.firstName || user.lastName) && (
+                          <p className="text-sm text-gray-600 mb-2">
+                            {user.lastName} {user.firstName}
+                          </p>
+                        )}
+
+                        <p className="text-xs text-gray-500 mt-2">
+                          作成: {new Date(user.createdAt).toLocaleString('ja-JP')}
+                        </p>
+                      </div>
+
+                      <div className="flex items-center gap-2">
+                        <Link
+                          href={`/users/${user.id}`}
+                          className="px-3 py-1 text-sm bg-blue-500 text-white rounded hover:bg-blue-600 transition-colors"
+                        >
+                          詳細
+                        </Link>
+                        {currentUserRole === 1 && user.id !== currentUserId && (
+                          <button
+                            type="button"
+                            onClick={() => handleDeleteUser(user.id, user.username)}
+                            className="px-3 py-1 text-sm bg-red-500 text-white rounded hover:bg-red-600 transition-colors"
+                          >
+                            削除
+                          </button>
+                        )}
+                      </div>
+                    </div>
+                  ))}
+                </div>
+              )}
+            </div>
+
+            {/* ページネーション */}
+            {paginationInfo && paginationInfo.totalPages > 1 && (
+              <div className="bg-white shadow-md rounded-lg p-6">
+                <div className="flex items-center justify-between">
+                  <button
+                    type="button"
+                    onClick={() => setPage(page - 1)}
+                    disabled={page <= 1}
+                    className="px-4 py-2 bg-gray-200 text-gray-700 rounded-md hover:bg-gray-300 disabled:opacity-50 disabled:cursor-not-allowed transition-colors"
+                  >
+                    前のページ
+                  </button>
+
+                  <span className="text-gray-700">
+                    ページ {page} / {paginationInfo.totalPages}
+                  </span>
+
+                  <button
+                    type="button"
+                    onClick={() => setPage(page + 1)}
+                    disabled={page >= paginationInfo.totalPages}
+                    className="px-4 py-2 bg-gray-200 text-gray-700 rounded-md hover:bg-gray-300 disabled:opacity-50 disabled:cursor-not-allowed transition-colors"
+                  >
+                    次のページ
+                  </button>
+                </div>
+              </div>
+            )}
+          </>
         )}
       </main>
-
-      {/* 削除確認モーダル */}
-      <Modal isOpen={isOpen} onClose={onClose}>
-        <ModalContent>
-          <ModalHeader>ユーザー削除の確認</ModalHeader>
-          <ModalBody>
-            {userToDelete && (
-              <>
-                <p>
-                  本当にユーザー <strong>{userToDelete.username}</strong>{' '}
-                  を削除しますか？
-                </p>
-                <p className="text-sm text-red-600 mt-2">この操作は取り消せません。</p>
-              </>
-            )}
-          </ModalBody>
-          <ModalFooter>
-            <Button color="default" variant="flat" onPress={onClose}>
-              キャンセル
-            </Button>
-            <Button color="danger" onPress={handleConfirmDelete}>
-              削除
-            </Button>
-          </ModalFooter>
-        </ModalContent>
-      </Modal>
     </div>
   );
 }