'use client';

<<<<<<< HEAD
import {
  Button,
  Modal,
  ModalBody,
  ModalContent,
  ModalFooter,
  ModalHeader,
  useDisclosure,
} from '@heroui/react';
import { useParams, useRouter } from 'next/navigation';
import { useCallback, useEffect, useState } from 'react';
import { TodoDisplay } from './components/TodoDisplay';
import { TodoEditForm } from './components/TodoEditForm';
import type { Todo } from './components/types';
=======
import Link from 'next/link';
import { useParams } from 'next/navigation';
import { type FormEvent, useCallback, useEffect, useState } from 'react';
import { deleteTodo, getTodoDetail, getUserInfo, logout, updateTodo } from '@/lib/api';

interface Todo {
  id: string;
  title: string;
  descriptions?: string;
  completed: boolean;
  userId: string;
  createdAt: string;
  updatedAt: string;
}
>>>>>>> 65ba8278

interface TodoDetailPageProps {
  initialTodo?: Todo;
}

/**
 * Todo詳細ページコンポーネント
 */
export function TodoDetailPage({ initialTodo }: TodoDetailPageProps) {
  const params = useParams();
  const todoId = params?.id as string;

  const [todo, setTodo] = useState<Todo | null>(initialTodo || null);
  const [isEditing, setIsEditing] = useState<boolean>(false);
  const [isLoading, setIsLoading] = useState<boolean>(false);
  const [error, setError] = useState<string>('');
<<<<<<< HEAD
  const { isOpen, onOpen, onClose } = useDisclosure();
=======
  const [currentUserRole, setCurrentUserRole] = useState<number>(4); // デフォルトはUSER

  // 現在のユーザー情報を取得
  const fetchCurrentUser = useCallback(async () => {
    try {
      const result = await getUserInfo();
      if (result.success && result.data) {
        setCurrentUserRole(result.data.role);
      }
    } catch (err) {
      console.error('Failed to fetch current user:', err);
    }
  }, []);
>>>>>>> 65ba8278

  // Todo詳細を取得
  const fetchTodoDetail = useCallback(async () => {
    setIsLoading(true);
    setError('');

    try {
      const result = await getTodoDetail(todoId);

      if (!result.success) {
        setError(result.error || 'Todoの取得に失敗しました');
        return;
      }

      const todoData = result.data;
      setTodo(todoData);
    } catch (err) {
      setError(err instanceof Error ? err.message : 'Todoの取得に失敗しました');
    } finally {
      setIsLoading(false);
    }
  }, [todoId]);

  // 初回読み込み時にTodo詳細を取得（初期データがない場合のみ）
  useEffect(() => {
    if (!initialTodo && todoId) {
      fetchTodoDetail();
    }
  }, [todoId, fetchTodoDetail, initialTodo]);

  // Todo更新
  const handleSaveTodo = async (updatedTodo: Partial<Todo>) => {
    const response = await fetch(`/api/todos/${todoId}`, {
      method: 'PUT',
      headers: {
        'Content-Type': 'application/json',
      },
      body: JSON.stringify({
        title: updatedTodo.title,
        descriptions: updatedTodo.descriptions,
        completed: todo?.completed || false,
      }),
    });

    if (!response.ok) {
      const errorData = await response.json();
      throw new Error(errorData.message || 'Todoの更新に失敗しました');
    }

<<<<<<< HEAD
    // 更新成功後、編集モードを解除して最新データを取得
    setIsEditing(false);
    await fetchTodoDetail();
=======
    if (descriptions && descriptions.length > 128) {
      setError('説明は128文字以内で入力してください');
      return;
    }

    setIsSaving(true);

    try {
      const result = await updateTodo(todoId, {
        title,
        descriptions: descriptions || undefined,
        completed: todo?.completed || false,
      });

      if (!result.success) {
        setError(result.error || 'Todoの更新に失敗しました');
        return;
      }

      // 更新成功後、編集モードを解除して最新データを取得
      setIsEditing(false);
      await fetchTodoDetail();
    } catch (err) {
      setError(err instanceof Error ? err.message : 'Todoの更新に失敗しました');
    } finally {
      setIsSaving(false);
    }
>>>>>>> 65ba8278
  };

  // Todo削除
  const handleDeleteTodo = async () => {
    onOpen();
  };

  const confirmDeleteTodo = async () => {
    try {
      const result = await deleteTodo(todoId);

      if (!result.success) {
        setError(result.error || 'Todoの削除に失敗しました');
        return;
      }

      // 削除成功後、一覧ページに戻る
      window.location.href = '/todos';
    } catch (err) {
      setError(err instanceof Error ? err.message : 'Todoの削除に失敗しました');
      onClose();
    }
  };

  // 編集キャンセル
  const handleCancelEdit = () => {
    setIsEditing(false);
    setError('');
  };

<<<<<<< HEAD
=======
  // ログアウト
  const handleLogout = async () => {
    try {
      await logout();
    } catch (err) {
      console.error('Logout error:', err);
      window.location.href = '/login';
    }
  };

>>>>>>> 65ba8278
  if (isLoading) {
    return (
      <div className="min-h-screen bg-gray-100 flex items-center justify-center">
        <div className="text-center">
          <div className="inline-block animate-spin rounded-full h-12 w-12 border-4 border-blue-500 border-t-transparent" />
          <p className="mt-4 text-gray-600">読み込み中...</p>
        </div>
      </div>
    );
  }

  return (
    <div className="min-h-screen bg-gray-100">
      <main className="max-w-4xl mx-auto px-4 py-8">
        {/* エラー表示 */}
        {error && (
          <div className="text-red-500 text-sm bg-red-50 border border-red-200 rounded-md p-3 mb-4">
            {error}
          </div>
        )}

        {!todo && !isLoading && (
          <div className="text-center py-8">
            <p className="text-gray-600 mb-4">Todoが見つかりません</p>
            <Button onPress={() => router.push('/todos')} color="primary">
              一覧に戻る
            </Button>
          </div>
        )}

        {todo &&
          (isEditing ? (
            <TodoEditForm
              todo={todo}
              onSave={handleSaveTodo}
              onCancel={handleCancelEdit}
            />
          ) : (
            <TodoDisplay
              todo={todo}
              onEdit={() => setIsEditing(true)}
              onDelete={handleDeleteTodo}
            />
          ))}

        {/* 削除確認モーダル */}
        <Modal isOpen={isOpen} onClose={onClose}>
          <ModalContent>
            <ModalHeader>確認</ModalHeader>
            <ModalBody>
              <p>このTodoを削除してもよろしいですか?</p>
            </ModalBody>
            <ModalFooter>
              <Button color="default" variant="light" onPress={onClose}>
                キャンセル
              </Button>
              <Button color="danger" onPress={confirmDeleteTodo}>
                削除
              </Button>
            </ModalFooter>
          </ModalContent>
        </Modal>
      </main>
    </div>
  );
}<|MERGE_RESOLUTION|>--- conflicted
+++ resolved
@@ -1,21 +1,5 @@
 'use client';
 
-<<<<<<< HEAD
-import {
-  Button,
-  Modal,
-  ModalBody,
-  ModalContent,
-  ModalFooter,
-  ModalHeader,
-  useDisclosure,
-} from '@heroui/react';
-import { useParams, useRouter } from 'next/navigation';
-import { useCallback, useEffect, useState } from 'react';
-import { TodoDisplay } from './components/TodoDisplay';
-import { TodoEditForm } from './components/TodoEditForm';
-import type { Todo } from './components/types';
-=======
 import Link from 'next/link';
 import { useParams } from 'next/navigation';
 import { type FormEvent, useCallback, useEffect, useState } from 'react';
@@ -30,26 +14,24 @@
   createdAt: string;
   updatedAt: string;
 }
->>>>>>> 65ba8278
 
 interface TodoDetailPageProps {
   initialTodo?: Todo;
 }
 
-/**
- * Todo詳細ページコンポーネント
- */
 export function TodoDetailPage({ initialTodo }: TodoDetailPageProps) {
   const params = useParams();
   const todoId = params?.id as string;
 
   const [todo, setTodo] = useState<Todo | null>(initialTodo || null);
+  const [title, setTitle] = useState<string>(initialTodo?.title || '');
+  const [descriptions, setDescriptions] = useState<string>(
+    initialTodo?.descriptions || '',
+  );
   const [isEditing, setIsEditing] = useState<boolean>(false);
   const [isLoading, setIsLoading] = useState<boolean>(false);
+  const [isSaving, setIsSaving] = useState<boolean>(false);
   const [error, setError] = useState<string>('');
-<<<<<<< HEAD
-  const { isOpen, onOpen, onClose } = useDisclosure();
-=======
   const [currentUserRole, setCurrentUserRole] = useState<number>(4); // デフォルトはUSER
 
   // 現在のユーザー情報を取得
@@ -63,7 +45,6 @@
       console.error('Failed to fetch current user:', err);
     }
   }, []);
->>>>>>> 65ba8278
 
   // Todo詳細を取得
   const fetchTodoDetail = useCallback(async () => {
@@ -80,6 +61,8 @@
 
       const todoData = result.data;
       setTodo(todoData);
+      setTitle(todoData.title);
+      setDescriptions(todoData.descriptions || '');
     } catch (err) {
       setError(err instanceof Error ? err.message : 'Todoの取得に失敗しました');
     } finally {
@@ -92,32 +75,25 @@
     if (!initialTodo && todoId) {
       fetchTodoDetail();
     }
-  }, [todoId, fetchTodoDetail, initialTodo]);
+    // 現在のユーザー情報を取得
+    fetchCurrentUser();
+  }, [todoId, fetchTodoDetail, initialTodo, fetchCurrentUser]);
 
   // Todo更新
-  const handleSaveTodo = async (updatedTodo: Partial<Todo>) => {
-    const response = await fetch(`/api/todos/${todoId}`, {
-      method: 'PUT',
-      headers: {
-        'Content-Type': 'application/json',
-      },
-      body: JSON.stringify({
-        title: updatedTodo.title,
-        descriptions: updatedTodo.descriptions,
-        completed: todo?.completed || false,
-      }),
-    });
-
-    if (!response.ok) {
-      const errorData = await response.json();
-      throw new Error(errorData.message || 'Todoの更新に失敗しました');
-    }
-
-<<<<<<< HEAD
-    // 更新成功後、編集モードを解除して最新データを取得
-    setIsEditing(false);
-    await fetchTodoDetail();
-=======
+  const handleUpdateTodo = async (e: FormEvent<HTMLFormElement>) => {
+    e.preventDefault();
+    setError('');
+
+    if (!title.trim()) {
+      setError('タイトルは必須です');
+      return;
+    }
+
+    if (title.length > 32) {
+      setError('タイトルは32文字以内で入力してください');
+      return;
+    }
+
     if (descriptions && descriptions.length > 128) {
       setError('説明は128文字以内で入力してください');
       return;
@@ -145,15 +121,14 @@
     } finally {
       setIsSaving(false);
     }
->>>>>>> 65ba8278
   };
 
   // Todo削除
   const handleDeleteTodo = async () => {
-    onOpen();
-  };
-
-  const confirmDeleteTodo = async () => {
+    if (!confirm('このTodoを削除してもよろしいですか?')) {
+      return;
+    }
+
     try {
       const result = await deleteTodo(todoId);
 
@@ -166,18 +141,19 @@
       window.location.href = '/todos';
     } catch (err) {
       setError(err instanceof Error ? err.message : 'Todoの削除に失敗しました');
-      onClose();
     }
   };
 
   // 編集キャンセル
   const handleCancelEdit = () => {
+    if (todo) {
+      setTitle(todo.title);
+      setDescriptions(todo.descriptions || '');
+    }
     setIsEditing(false);
     setError('');
   };
 
-<<<<<<< HEAD
-=======
   // ログアウト
   const handleLogout = async () => {
     try {
@@ -188,12 +164,11 @@
     }
   };
 
->>>>>>> 65ba8278
   if (isLoading) {
     return (
       <div className="min-h-screen bg-gray-100 flex items-center justify-center">
         <div className="text-center">
-          <div className="inline-block animate-spin rounded-full h-12 w-12 border-4 border-blue-500 border-t-transparent" />
+          <div className="inline-block animate-spin rounded-full h-12 w-12 border-4 border-blue-500 border-t-transparent"></div>
           <p className="mt-4 text-gray-600">読み込み中...</p>
         </div>
       </div>
@@ -202,6 +177,42 @@
 
   return (
     <div className="min-h-screen bg-gray-100">
+      {/* ヘッダー */}
+      <header className="bg-white shadow-sm">
+        <div className="max-w-7xl mx-auto px-4 py-4 flex items-center justify-between">
+          <h1 className="text-2xl font-bold text-gray-900">Todo アプリ</h1>
+          <nav className="flex items-center gap-4">
+            <Link
+              href="/todos"
+              className="text-gray-700 hover:text-blue-500 font-medium"
+            >
+              Todo一覧
+            </Link>
+            <Link
+              href="/profile"
+              className="text-gray-700 hover:text-blue-500 font-medium"
+            >
+              プロフィール
+            </Link>
+            {currentUserRole <= 2 && (
+              <Link
+                href="/users"
+                className="text-gray-700 hover:text-blue-500 font-medium"
+              >
+                ユーザー管理
+              </Link>
+            )}
+            <button
+              type="button"
+              onClick={handleLogout}
+              className="px-4 py-2 bg-gray-200 text-gray-700 rounded-md hover:bg-gray-300 transition-colors"
+            >
+              ログアウト
+            </button>
+          </nav>
+        </div>
+      </header>
+
       <main className="max-w-4xl mx-auto px-4 py-8">
         {/* エラー表示 */}
         {error && (
@@ -211,46 +222,155 @@
         )}
 
         {!todo && !isLoading && (
-          <div className="text-center py-8">
+          <div className="bg-white shadow-md rounded-lg p-8 text-center">
             <p className="text-gray-600 mb-4">Todoが見つかりません</p>
-            <Button onPress={() => router.push('/todos')} color="primary">
+            <Link
+              href="/todos"
+              className="inline-block px-4 py-2 bg-blue-500 text-white rounded-md hover:bg-blue-600 transition-colors"
+            >
               一覧に戻る
-            </Button>
+            </Link>
           </div>
         )}
 
-        {todo &&
-          (isEditing ? (
-            <TodoEditForm
-              todo={todo}
-              onSave={handleSaveTodo}
-              onCancel={handleCancelEdit}
-            />
-          ) : (
-            <TodoDisplay
-              todo={todo}
-              onEdit={() => setIsEditing(true)}
-              onDelete={handleDeleteTodo}
-            />
-          ))}
-
-        {/* 削除確認モーダル */}
-        <Modal isOpen={isOpen} onClose={onClose}>
-          <ModalContent>
-            <ModalHeader>確認</ModalHeader>
-            <ModalBody>
-              <p>このTodoを削除してもよろしいですか?</p>
-            </ModalBody>
-            <ModalFooter>
-              <Button color="default" variant="light" onPress={onClose}>
-                キャンセル
-              </Button>
-              <Button color="danger" onPress={confirmDeleteTodo}>
-                削除
-              </Button>
-            </ModalFooter>
-          </ModalContent>
-        </Modal>
+        {todo && (
+          <div className="bg-white shadow-md rounded-lg p-8">
+            <div className="flex items-center justify-between mb-6">
+              <h2 className="text-2xl font-bold text-gray-900">Todo詳細</h2>
+              <div className="flex items-center gap-2">
+                {!isEditing && (
+                  <>
+                    <button
+                      type="button"
+                      onClick={() => setIsEditing(true)}
+                      className="px-4 py-2 bg-blue-500 text-white rounded-md hover:bg-blue-600 transition-colors"
+                    >
+                      編集
+                    </button>
+                    <button
+                      type="button"
+                      onClick={handleDeleteTodo}
+                      className="px-4 py-2 bg-red-500 text-white rounded-md hover:bg-red-600 transition-colors"
+                    >
+                      削除
+                    </button>
+                  </>
+                )}
+              </div>
+            </div>
+
+            {isEditing ? (
+              <form onSubmit={handleUpdateTodo} className="space-y-6">
+                <div>
+                  <label
+                    htmlFor="title"
+                    className="block text-sm font-medium text-gray-700 mb-1"
+                  >
+                    タイトル <span className="text-red-500">*</span>
+                  </label>
+                  <input
+                    type="text"
+                    id="title"
+                    value={title}
+                    onChange={(e) => setTitle(e.target.value)}
+                    className="w-full px-3 py-2 border border-gray-300 rounded-md focus:outline-none focus:ring-2 focus:ring-blue-500"
+                    placeholder="Todoのタイトル（32文字以内）"
+                    disabled={isSaving}
+                  />
+                </div>
+
+                <div>
+                  <label
+                    htmlFor="descriptions"
+                    className="block text-sm font-medium text-gray-700 mb-1"
+                  >
+                    説明
+                  </label>
+                  <textarea
+                    id="descriptions"
+                    value={descriptions}
+                    onChange={(e) => setDescriptions(e.target.value)}
+                    className="w-full px-3 py-2 border border-gray-300 rounded-md focus:outline-none focus:ring-2 focus:ring-blue-500"
+                    placeholder="Todoの説明（128文字以内）"
+                    rows={5}
+                    disabled={isSaving}
+                  />
+                </div>
+
+                <div className="flex items-center gap-4">
+                  <button
+                    type="submit"
+                    disabled={isSaving}
+                    className="px-6 py-2 bg-blue-500 text-white rounded-md hover:bg-blue-600 disabled:opacity-50 disabled:cursor-not-allowed transition-colors"
+                  >
+                    {isSaving ? '保存中...' : '保存'}
+                  </button>
+                  <button
+                    type="button"
+                    onClick={handleCancelEdit}
+                    disabled={isSaving}
+                    className="px-6 py-2 bg-gray-200 text-gray-700 rounded-md hover:bg-gray-300 disabled:opacity-50 disabled:cursor-not-allowed transition-colors"
+                  >
+                    キャンセル
+                  </button>
+                </div>
+              </form>
+            ) : (
+              <div className="space-y-6">
+                <div>
+                  <h3 className="text-sm font-medium text-gray-700 mb-2">タイトル</h3>
+                  <p className="text-lg text-gray-900">{todo.title}</p>
+                </div>
+
+                {todo.descriptions && (
+                  <div>
+                    <h3 className="text-sm font-medium text-gray-700 mb-2">説明</h3>
+                    <p className="text-gray-900 whitespace-pre-wrap">
+                      {todo.descriptions}
+                    </p>
+                  </div>
+                )}
+
+                <div>
+                  <h3 className="text-sm font-medium text-gray-700 mb-2">ステータス</h3>
+                  <span
+                    className={`inline-block px-3 py-1 rounded-full text-sm font-medium ${
+                      todo.completed
+                        ? 'bg-green-100 text-green-800'
+                        : 'bg-yellow-100 text-yellow-800'
+                    }`}
+                  >
+                    {todo.completed ? '完了' : '未完了'}
+                  </span>
+                </div>
+
+                <div className="grid grid-cols-1 md:grid-cols-2 gap-4 pt-4 border-t border-gray-200">
+                  <div>
+                    <h3 className="text-sm font-medium text-gray-700 mb-1">作成日時</h3>
+                    <p className="text-gray-900">
+                      {new Date(todo.createdAt).toLocaleString('ja-JP')}
+                    </p>
+                  </div>
+                  <div>
+                    <h3 className="text-sm font-medium text-gray-700 mb-1">更新日時</h3>
+                    <p className="text-gray-900">
+                      {new Date(todo.updatedAt).toLocaleString('ja-JP')}
+                    </p>
+                  </div>
+                </div>
+              </div>
+            )}
+
+            <div className="mt-8 pt-6 border-t border-gray-200">
+              <Link
+                href="/todos"
+                className="inline-block px-4 py-2 bg-gray-200 text-gray-700 rounded-md hover:bg-gray-300 transition-colors"
+              >
+                ← 一覧に戻る
+              </Link>
+            </div>
+          </div>
+        )}
       </main>
     </div>
   );
