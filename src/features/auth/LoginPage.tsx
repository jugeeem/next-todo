'use client';

<<<<<<< HEAD
import { LoginForm } from './components/LoginForm';
=======
import Link from 'next/link';
import { useRouter } from 'next/navigation';
import { type FormEvent, useState } from 'react';
import { login } from '@/lib/api';
>>>>>>> 65ba8278

/**
 * ログインページコンポーネント
 */
export function LoginPage() {
<<<<<<< HEAD
=======
  const router = useRouter();
  const [username, setUsername] = useState<string>('');
  const [password, setPassword] = useState<string>('');
  const [error, setError] = useState<string>('');
  const [isLoading, setIsLoading] = useState<boolean>(false);

  const handleSubmit = async (e: FormEvent<HTMLFormElement>) => {
    e.preventDefault();
    setError('');

    // クライアント側バリデーション
    if (!username.trim()) {
      setError('ユーザー名は必須です');
      return;
    }

    if (!password) {
      setError('パスワードは必須です');
      return;
    }

    setIsLoading(true);

    try {
      const result = await login({ username, password });

      if (!result.success) {
        throw new Error(result.error || 'ログインに失敗しました');
      }

      // ログイン成功後、Todoページにリダイレクト
      router.push('/todos');
    } catch (err) {
      setError(err instanceof Error ? err.message : 'ログインに失敗しました');
    } finally {
      setIsLoading(false);
    }
  };

>>>>>>> 65ba8278
  return (
    <div className="min-h-screen bg-gray-100 flex items-center justify-center px-4">
      <div className="max-w-md w-full">
        <h1 className="text-3xl font-bold text-center text-gray-900 mb-8">ログイン</h1>
        <LoginForm />
      </div>
    </div>
  );
}<|MERGE_RESOLUTION|>--- conflicted
+++ resolved
@@ -1,20 +1,11 @@
 'use client';
 
-<<<<<<< HEAD
-import { LoginForm } from './components/LoginForm';
-=======
 import Link from 'next/link';
 import { useRouter } from 'next/navigation';
 import { type FormEvent, useState } from 'react';
 import { login } from '@/lib/api';
->>>>>>> 65ba8278
 
-/**
- * ログインページコンポーネント
- */
 export function LoginPage() {
-<<<<<<< HEAD
-=======
   const router = useRouter();
   const [username, setUsername] = useState<string>('');
   const [password, setPassword] = useState<string>('');
@@ -54,12 +45,74 @@
     }
   };
 
->>>>>>> 65ba8278
   return (
     <div className="min-h-screen bg-gray-100 flex items-center justify-center px-4">
-      <div className="max-w-md w-full">
+      <div className="max-w-md w-full bg-white shadow-md rounded-lg p-8">
         <h1 className="text-3xl font-bold text-center text-gray-900 mb-8">ログイン</h1>
-        <LoginForm />
+
+        <form onSubmit={handleSubmit} className="space-y-6">
+          <div>
+            <label
+              htmlFor="username"
+              className="block text-sm font-medium text-gray-700 mb-1"
+            >
+              ユーザー名
+            </label>
+            <input
+              type="text"
+              id="username"
+              value={username}
+              onChange={(e) => setUsername(e.target.value)}
+              className="w-full px-3 py-2 border border-gray-300 rounded-md focus:outline-none focus:ring-2 focus:ring-blue-500"
+              placeholder="ユーザー名を入力"
+              disabled={isLoading}
+            />
+          </div>
+
+          <div>
+            <label
+              htmlFor="password"
+              className="block text-sm font-medium text-gray-700 mb-1"
+            >
+              パスワード
+            </label>
+            <input
+              type="password"
+              id="password"
+              value={password}
+              onChange={(e) => setPassword(e.target.value)}
+              className="w-full px-3 py-2 border border-gray-300 rounded-md focus:outline-none focus:ring-2 focus:ring-blue-500"
+              placeholder="パスワードを入力"
+              disabled={isLoading}
+            />
+          </div>
+
+          {error && (
+            <div className="text-red-500 text-sm bg-red-50 border border-red-200 rounded-md p-3">
+              {error}
+            </div>
+          )}
+
+          <button
+            type="submit"
+            disabled={isLoading}
+            className="w-full px-4 py-2 bg-blue-500 text-white rounded-md hover:bg-blue-600 disabled:opacity-50 disabled:cursor-not-allowed transition-colors"
+          >
+            {isLoading ? 'ログイン中...' : 'ログイン'}
+          </button>
+        </form>
+
+        <div className="mt-6 text-center">
+          <p className="text-sm text-gray-600">
+            アカウントをお持ちでない方は{' '}
+            <Link
+              href="/register"
+              className="text-blue-500 hover:text-blue-600 font-medium"
+            >
+              新規登録
+            </Link>
+          </p>
+        </div>
       </div>
     </div>
   );
