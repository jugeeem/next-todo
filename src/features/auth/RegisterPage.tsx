'use client';

<<<<<<< HEAD
import { RegisterForm } from './components/RegisterForm';
=======
import Link from 'next/link';
import { useRouter } from 'next/navigation';
import { type FormEvent, useState } from 'react';
import { register } from '@/lib/api';
>>>>>>> 65ba8278

/**
 * 新規登録ページコンポーネント
 */
export function RegisterPage() {
<<<<<<< HEAD
=======
  const router = useRouter();
  const [username, setUsername] = useState<string>('');
  const [password, setPassword] = useState<string>('');
  const [firstName, setFirstName] = useState<string>('');
  const [lastName, setLastName] = useState<string>('');
  const [error, setError] = useState<string>('');
  const [isLoading, setIsLoading] = useState<boolean>(false);

  const handleSubmit = async (e: FormEvent<HTMLFormElement>) => {
    e.preventDefault();
    setError('');

    // クライアント側バリデーション
    if (!username.trim()) {
      setError('ユーザー名は必須です');
      return;
    }

    if (username.length > 50) {
      setError('ユーザー名は50文字以内で入力してください');
      return;
    }

    if (!password) {
      setError('パスワードは必須です');
      return;
    }

    if (password.length < 6) {
      setError('パスワードは6文字以上で入力してください');
      return;
    }

    setIsLoading(true);

    try {
      const result = await register({
        username,
        password,
        firstName: firstName || undefined,
        lastName: lastName || undefined,
        role: 4, // ユーザーロール
      });

      if (!result.success) {
        throw new Error(result.error || 'ユーザー登録に失敗しました');
      }

      // 登録成功後、ログインページにリダイレクト
      router.push('/login');
    } catch (err) {
      setError(err instanceof Error ? err.message : 'ユーザー登録に失敗しました');
    } finally {
      setIsLoading(false);
    }
  };

>>>>>>> 65ba8278
  return (
    <div className="min-h-screen bg-gray-100 flex items-center justify-center px-4 py-8">
      <div className="max-w-md w-full">
        <h1 className="text-3xl font-bold text-center text-gray-900 mb-8">新規登録</h1>
        <RegisterForm />
      </div>
    </div>
  );
}<|MERGE_RESOLUTION|>--- conflicted
+++ resolved
@@ -1,20 +1,11 @@
 'use client';
 
-<<<<<<< HEAD
-import { RegisterForm } from './components/RegisterForm';
-=======
 import Link from 'next/link';
 import { useRouter } from 'next/navigation';
 import { type FormEvent, useState } from 'react';
 import { register } from '@/lib/api';
->>>>>>> 65ba8278
 
-/**
- * 新規登録ページコンポーネント
- */
 export function RegisterPage() {
-<<<<<<< HEAD
-=======
   const router = useRouter();
   const [username, setUsername] = useState<string>('');
   const [password, setPassword] = useState<string>('');
@@ -72,12 +63,112 @@
     }
   };
 
->>>>>>> 65ba8278
   return (
     <div className="min-h-screen bg-gray-100 flex items-center justify-center px-4 py-8">
-      <div className="max-w-md w-full">
+      <div className="max-w-md w-full bg-white shadow-md rounded-lg p-8">
         <h1 className="text-3xl font-bold text-center text-gray-900 mb-8">新規登録</h1>
-        <RegisterForm />
+
+        <form onSubmit={handleSubmit} className="space-y-6">
+          <div>
+            <label
+              htmlFor="username"
+              className="block text-sm font-medium text-gray-700 mb-1"
+            >
+              ユーザー名 <span className="text-red-500">*</span>
+            </label>
+            <input
+              type="text"
+              id="username"
+              value={username}
+              onChange={(e) => setUsername(e.target.value)}
+              className="w-full px-3 py-2 border border-gray-300 rounded-md focus:outline-none focus:ring-2 focus:ring-blue-500"
+              placeholder="ユーザー名を入力（1〜50文字）"
+              disabled={isLoading}
+            />
+          </div>
+
+          <div>
+            <label
+              htmlFor="password"
+              className="block text-sm font-medium text-gray-700 mb-1"
+            >
+              パスワード <span className="text-red-500">*</span>
+            </label>
+            <input
+              type="password"
+              id="password"
+              value={password}
+              onChange={(e) => setPassword(e.target.value)}
+              className="w-full px-3 py-2 border border-gray-300 rounded-md focus:outline-none focus:ring-2 focus:ring-blue-500"
+              placeholder="パスワードを入力（6文字以上）"
+              disabled={isLoading}
+            />
+          </div>
+
+          <div className="grid grid-cols-1 md:grid-cols-2 gap-4">
+            <div>
+              <label
+                htmlFor="lastName"
+                className="block text-sm font-medium text-gray-700 mb-1"
+              >
+                姓
+              </label>
+              <input
+                type="text"
+                id="lastName"
+                value={lastName}
+                onChange={(e) => setLastName(e.target.value)}
+                className="w-full px-3 py-2 border border-gray-300 rounded-md focus:outline-none focus:ring-2 focus:ring-blue-500"
+                placeholder="姓（任意）"
+                disabled={isLoading}
+              />
+            </div>
+
+            <div>
+              <label
+                htmlFor="firstName"
+                className="block text-sm font-medium text-gray-700 mb-1"
+              >
+                名
+              </label>
+              <input
+                type="text"
+                id="firstName"
+                value={firstName}
+                onChange={(e) => setFirstName(e.target.value)}
+                className="w-full px-3 py-2 border border-gray-300 rounded-md focus:outline-none focus:ring-2 focus:ring-blue-500"
+                placeholder="名（任意）"
+                disabled={isLoading}
+              />
+            </div>
+          </div>
+
+          {error && (
+            <div className="text-red-500 text-sm bg-red-50 border border-red-200 rounded-md p-3">
+              {error}
+            </div>
+          )}
+
+          <button
+            type="submit"
+            disabled={isLoading}
+            className="w-full px-4 py-2 bg-blue-500 text-white rounded-md hover:bg-blue-600 disabled:opacity-50 disabled:cursor-not-allowed transition-colors"
+          >
+            {isLoading ? '登録中...' : '登録'}
+          </button>
+        </form>
+
+        <div className="mt-6 text-center">
+          <p className="text-sm text-gray-600">
+            既にアカウントをお持ちの方は{' '}
+            <Link
+              href="/login"
+              className="text-blue-500 hover:text-blue-600 font-medium"
+            >
+              ログイン
+            </Link>
+          </p>
+        </div>
       </div>
     </div>
   );
